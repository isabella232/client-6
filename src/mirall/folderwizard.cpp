/*
 * Copyright (C) by Duncan Mac-Vicar P. <duncan@kde.org>
 *
 * This program is free software; you can redistribute it and/or modify
 * it under the terms of the GNU General Public License as published by
 * the Free Software Foundation; either version 2 of the License, or
 * (at your option) any later version.
 *
 * This program is distributed in the hope that it will be useful, but
 * WITHOUT ANY WARRANTY; without even the implied warranty of MERCHANTABILITY
 * or FITNESS FOR A PARTICULAR PURPOSE. See the GNU General Public License
 * for more details.
 */

#include "mirall/folderwizard.h"
#include "mirall/folderman.h"
#include "mirall/owncloudinfo.h"
#include "mirall/mirallconfigfile.h"
#include "mirall/theme.h"

#include <QDebug>
#include <QDesktopServices>
#include <QDir>
#include <QFileDialog>
#include <QFileInfo>
#include <QFileIconProvider>
#include <QInputDialog>
#include <QUrl>
#include <QValidator>
#include <QWizardPage>
#include <QTreeWidget>

#include <stdlib.h>

namespace Mirall
{

FolderWizardSourcePage::FolderWizardSourcePage()
    : QWizardPage()
{
    _ui.setupUi(this);
    registerField(QLatin1String("sourceFolder*"), _ui.localFolderLineEdit);
    QString defaultPath = QString::fromLatin1( "%1/%2").arg( QDir::homePath() ).arg(Theme::instance()->appName() );
    _ui.localFolderLineEdit->setText( QDir::toNativeSeparators( defaultPath ) );
    registerField(QLatin1String("alias*"), _ui.aliasLineEdit);
    _ui.aliasLineEdit->setText( Theme::instance()->appNameGUI() );

    _ui.warnLabel->hide();
}

FolderWizardSourcePage::~FolderWizardSourcePage()
{

}

void FolderWizardSourcePage::initializePage()
{
  _ui.warnLabel->hide();
}

void FolderWizardSourcePage::cleanupPage()
{
  _ui.warnLabel->hide();
}

bool FolderWizardSourcePage::isComplete() const
{
  QFileInfo selFile( QDir::fromNativeSeparators(_ui.localFolderLineEdit->text()) );
  QString   userInput = selFile.canonicalFilePath();

  QString warnString;

  bool isOk = selFile.isDir();
  if( !isOk ) {
    warnString = tr("No local folder selected!");
  }

  if (isOk && !selFile.isWritable()) {
      isOk = false;
      warnString += tr("You have no permission to write to the selected folder!");
  }

  // check if the local directory isn't used yet in another ownCloud sync
  Folder::Map map = _folderMap;

  if( isOk ) {
    Folder::Map::const_iterator i = map.constBegin();
    while( isOk && i != map.constEnd() ) {
      Folder *f = static_cast<Folder*>(i.value());
      QString folderDir = QDir( f->path() ).canonicalPath();
      if( folderDir.isEmpty() )
      {
        isOk = true;
        qDebug() << "Absolute path for folder: " << f->path() << " doesn't exist. Skipping.";
        i++;
        continue;
      }
      if( ! folderDir.endsWith(QLatin1Char('/')) ) folderDir.append(QLatin1Char('/'));

      qDebug() << "Checking local path: " << folderDir << " <-> " << userInput;
      if( QFileInfo( f->path() ) == userInput ) {
        isOk = false;
        warnString.append( tr("The local path %1 is already an upload folder.<br/>Please pick another one!")
                           .arg(QDir::toNativeSeparators(userInput)) );
      }
      if( isOk && folderDir.startsWith( userInput )) {
        qDebug() << "A already configured folder is child of the current selected";
        warnString.append( tr("An already configured folder is contained in the current entry."));
        isOk = false;
      }
      if( isOk && userInput.startsWith( folderDir ) ) {
        qDebug() << "An already configured folder is parent of the current selected";
        warnString.append( tr("An already configured folder contains the currently entered directory."));
        isOk = false;
      }
      i++;
    }
  }

  // check if the alias is unique.
  QString alias = _ui.aliasLineEdit->text();
  if( alias.isEmpty() ) {
    warnString.append( tr("The alias can not be empty. Please provide a descriptive alias word.") );
    isOk = false;
  }

  Folder::Map::const_iterator i = map.constBegin();
  bool goon = true;
  while( goon && i != map.constEnd() ) {
    Folder *f = i.value();
    qDebug() << "Checking local alias: " << f->alias();
    if( f ) {
      if( f->alias() == alias ) {
        warnString.append( tr("<br/>The alias <i>%1</i> is already in use. Please pick another alias.").arg(alias) );
        isOk = false;
        goon = false;
      }
    }
    i++;
  }

  if( isOk ) {
    _ui.warnLabel->hide();
    _ui.warnLabel->setText( QString::null );
  } else {
    _ui.warnLabel->show();
    _ui.warnLabel->setText( warnString );
  }
  return isOk;
}

void FolderWizardSourcePage::on_localFolderChooseBtn_clicked()
{
    QString dir = QFileDialog::getExistingDirectory(this,
                                                    tr("Select the source folder"),
                                                    QDesktopServices::storageLocation(QDesktopServices::HomeLocation));
    if (!dir.isEmpty()) {
        _ui.localFolderLineEdit->setText(QDir::toNativeSeparators(dir));
    }
}

void FolderWizardSourcePage::on_localFolderLineEdit_textChanged()
{
    emit completeChanged();
}


// =================================================================================
FolderWizardTargetPage::FolderWizardTargetPage()
: _warnWasVisible(false)
{
    _ui.setupUi(this);
    _ui.warnFrame->hide();

    connect(_ui.addFolderButton, SIGNAL(clicked()), SLOT(slotAddRemoteFolder()));
    connect(_ui.refreshButton, SIGNAL(clicked()), SLOT(slotRefreshFolders()));
    connect(_ui.folderTreeWidget, SIGNAL(itemClicked(QTreeWidgetItem*,int)), SIGNAL(completeChanged()));
    connect(_ui.folderTreeWidget, SIGNAL(itemActivated(QTreeWidgetItem*,int)), SIGNAL(completeChanged()));
}

void FolderWizardTargetPage::slotAddRemoteFolder()
{
    QTreeWidgetItem *current = _ui.folderTreeWidget->currentItem();

    QString parent('/');
    if (current) {
        parent = current->data(0, Qt::UserRole).toString();
    }

    QInputDialog *dlg = new QInputDialog(this);

    dlg->setWindowTitle(tr("Add Remote Folder"));
    dlg->setLabelText(tr("Enter the name of the new folder:"));
    dlg->setTextValue(parent);
    dlg->open(this, SLOT(slotCreateRemoteFolder(QString)));
    dlg->setAttribute(Qt::WA_DeleteOnClose);
}

void FolderWizardTargetPage::slotCreateRemoteFolder(QString folder)
{
    if( folder.isEmpty() ) return;
    ownCloudInfo::instance()->mkdirRequest( folder );
}

void FolderWizardTargetPage::slotCreateRemoteFolderFinished( QNetworkReply::NetworkError error )
{
  qDebug() << "** webdav mkdir request finished " << error;

  // the webDAV server seems to return a 202 even if mkdir was successful.
  if( error == QNetworkReply::NoError ||
          error == QNetworkReply::ContentOperationNotPermittedError) {
    showWarn( tr("Folder was successfully created on %1.").arg( Theme::instance()->appNameGUI() ) );
    slotRefreshFolders();
  } else {
    showWarn( tr("Failed to create the folder on %1.<br/>Please check manually.").arg( Theme::instance()->appNameGUI() ) );
  }
}

static QTreeWidgetItem* findFirstChild(QTreeWidgetItem *parent, const QString& text)
{
    for (int i = 0; i < parent->childCount(); ++i) {
        QTreeWidgetItem *child = parent->child(i);
        if (child->text(0) == text) {
            return child;
        }
    }
    return 0;
}

static void recursiveInsert(QTreeWidgetItem *parent, QStringList pathTrail, QString path)
{
    QFileIconProvider prov;
    QIcon folderIcon = prov.icon(QFileIconProvider::Folder);
    if (pathTrail.size() == 0) {
        if (path.endsWith('/')) {
            path.chop(1);
        }
        parent->setToolTip(0, path);
        parent->setData(0, Qt::UserRole, path);
    } else {
        QTreeWidgetItem *item = findFirstChild(parent, pathTrail.first());
        if (!item) {
            item = new QTreeWidgetItem(parent);
            item->setIcon(0, folderIcon);
            item->setText(0, pathTrail.first());
            item->setData(0, Qt::UserRole, pathTrail.first());
            item->setChildIndicatorPolicy(QTreeWidgetItem::ShowIndicator);
        }

        pathTrail.removeFirst();
        recursiveInsert(item, pathTrail, path);
    }
}

void FolderWizardTargetPage::slotUpdateDirectories(QStringList list)
{
    QString webdavFolder = QUrl(ownCloudInfo::instance()->webdavUrl()).path();

    QTreeWidgetItem *root = _ui.folderTreeWidget->topLevelItem(0);
    if (!root) {
        root = new QTreeWidgetItem(_ui.folderTreeWidget);
        root->setText(0, Theme::instance()->appNameGUI());
        root->setIcon(0, Theme::instance()->applicationIcon());
        root->setToolTip(0, tr("Choose this to sync the entire account"));
        root->setData(0, Qt::UserRole, "/");
    }
    foreach (QString path, list) {
        path.remove(webdavFolder);
        QStringList paths = path.split('/');
        if (paths.last().isEmpty()) paths.removeLast();
        recursiveInsert(root, paths, path);
    }
    root->setExpanded(true);
}

void FolderWizardTargetPage::slotRefreshFolders()
{
    ownCloudInfo::instance()->getDirectoryListing("/");
    _ui.folderTreeWidget->clear();
}

void FolderWizardTargetPage::slotItemExpanded(QTreeWidgetItem *item)
{
    ownCloudInfo::instance()->getDirectoryListing(item->data(0, Qt::UserRole).toString());
}

FolderWizardTargetPage::~FolderWizardTargetPage()
{
}

bool FolderWizardTargetPage::isComplete() const
{
    if (!_ui.folderTreeWidget->currentItem())
        return false;

    QString dir = _ui.folderTreeWidget->currentItem()->data(0, Qt::UserRole).toString();
    wizard()->setProperty("targetPath", dir);

    Folder::Map map = _folderMap;
    Folder::Map::const_iterator i = map.constBegin();
    for(i = map.constBegin();i != map.constEnd(); i++ ) {
        Folder *f = static_cast<Folder*>(i.value());
        QString curDir = f->secondPath();
        if (dir == curDir) {
            showWarn( tr("This directory is already being synced.") );
            return false;
        } else if (dir.startsWith(curDir)) {
            if (dir.isEmpty()) dir = QLatin1Char('/');
            if (curDir.isEmpty()) curDir = QLatin1Char('/');
<<<<<<< HEAD
            showWarn( tr("You are already syncing <i>%1</i>, which is a parent folder of <i>%2</i>.").arg(dir).arg(curDir) );
=======
            showWarn( tr("You are already syncing <i>%1</i>, which is a parent folder of <i>%2</i>.").arg(curDir).arg(dir) );
>>>>>>> c45d55b9
            return false;
        }
    }

    if( dir == QLatin1String("/") ) {
        showWarn( tr("If you sync the root folder, you can <b>not</b> configure another sync directory."));
        return true;
    } else {
        showWarn();
        return true;
    }
}

void FolderWizardTargetPage::cleanupPage()
{
    showWarn();
}

void FolderWizardTargetPage::initializePage()
{
    showWarn();

    /* check the owncloud configuration file and query the ownCloud */
    ownCloudInfo *ocInfo = ownCloudInfo::instance();
    if( ocInfo->isConfigured() ) {
        connect( ocInfo, SIGNAL(ownCloudDirExists(QString,QNetworkReply*)),
                 SLOT(slotDirCheckReply(QString,QNetworkReply*)));
        connect( ocInfo, SIGNAL(webdavColCreated(QNetworkReply::NetworkError)),
                 SLOT(slotCreateRemoteFolderFinished( QNetworkReply::NetworkError )));
        connect( ocInfo, SIGNAL(directoryListingUpdated(QStringList)),
                 SLOT(slotUpdateDirectories(QStringList)));
        connect(_ui.folderTreeWidget, SIGNAL(itemExpanded(QTreeWidgetItem*)),
                SLOT(slotItemExpanded(QTreeWidgetItem*)));

        slotRefreshFolders();
    }
}

void FolderWizardTargetPage::showWarn( const QString& msg ) const
{
  if( msg.isEmpty() ) {
    _ui.warnFrame->hide();

  } else {
    _ui.warnFrame->show();
    _ui.warnLabel->setText( msg );
  }
}

// ====================================================================================

/**
 * Folder wizard itself
 */

FolderWizard::FolderWizard( QWidget *parent )
    : QWizard(parent),
    _folderWizardSourcePage(new FolderWizardSourcePage),
    _folderWizardTargetPage(0)
{
    setPage(Page_Source, _folderWizardSourcePage );
    if (!Theme::instance()->singleSyncFolder()) {
        _folderWizardTargetPage = new FolderWizardTargetPage();
        setPage(Page_Target, _folderWizardTargetPage );
    }

    setWindowTitle( tr("Add Folder") );
    setOptions(QWizard::CancelButtonOnLeft);
    setButtonText(QWizard::FinishButton, tr("Add Folder"));
}

FolderWizard::~FolderWizard()
{
}

void FolderWizard::setFolderMap( const Folder::Map& fm)
{
    _folderWizardSourcePage->setFolderMap( fm );
    _folderWizardTargetPage->setFolderMap( fm );
}

} // end namespace
<|MERGE_RESOLUTION|>--- conflicted
+++ resolved
@@ -307,11 +307,7 @@
         } else if (dir.startsWith(curDir)) {
             if (dir.isEmpty()) dir = QLatin1Char('/');
             if (curDir.isEmpty()) curDir = QLatin1Char('/');
-<<<<<<< HEAD
             showWarn( tr("You are already syncing <i>%1</i>, which is a parent folder of <i>%2</i>.").arg(dir).arg(curDir) );
-=======
-            showWarn( tr("You are already syncing <i>%1</i>, which is a parent folder of <i>%2</i>.").arg(curDir).arg(dir) );
->>>>>>> c45d55b9
             return false;
         }
     }
