/*
 * Copyright (C) by Klaas Freitag <freitag@owncloud.com>
 *
 * This program is free software; you can redistribute it and/or modify
 * it under the terms of the GNU General Public License as published by
 * the Free Software Foundation; version 2 of the License.
 *
 * This program is distributed in the hope that it will be useful, but
 * WITHOUT ANY WARRANTY; without even the implied warranty of MERCHANTABILITY
 * or FITNESS FOR A PARTICULAR PURPOSE. See the GNU General Public License
 * for more details.
 */

#ifndef SYNCFILEITEM_H
#define SYNCFILEITEM_H

#include <QVector>
#include <QString>
#include <QDateTime>
#include <QMetaType>

#include <csync.h>

namespace Mirall {

class SyncFileItem {
public:
    enum Direction {
      None = 0,
      Up,
      Down };

    enum Type {
      UnknownType = 0,
      File      = CSYNC_FTW_TYPE_FILE,
      Directory = CSYNC_FTW_TYPE_DIR,
      SoftLink  = CSYNC_FTW_TYPE_SLINK
    };

    enum Status {
        NoStatus,

        FatalError, ///< Error that causes the sync to stop
        NormalError, ///< Error attached to a particular file
        SoftError, ///< More like an information

        Success, ///< The file was properly synced
        Conflict, ///< The file was properly synced, but a conflict was created
        FileIgnored ///< The file is in the ignored list
    };

    SyncFileItem() : _type(UnknownType),  _direction(None), _instruction(CSYNC_INSTRUCTION_NONE),
        _size(0), _should_update_etag(false), _blacklistedInDb(false),
        _status(NoStatus), _httpErrorCode(0), _requestDuration(0) {}

    friend bool operator==(const SyncFileItem& item1, const SyncFileItem& item2) {
        return item1._file == item2._file;
    }

    friend bool operator<(const SyncFileItem& item1, const SyncFileItem& item2) {
        // Sort by destination
        return item1.destination() < item2.destination();
    }

    QString destination() const {
        return _instruction == CSYNC_INSTRUCTION_RENAME ? _renameTarget : _file;
    }

    bool isEmpty() const {
        return _file.isEmpty();
    }

    // Variables usefull for everybody
    QString _file;
    QString _renameTarget;
    Type      _type;
    Direction _direction;
    bool _isDirectory;

    // Variables used by the propagator
    QString              _originalFile; // as it is in the csync tree
    csync_instructions_e _instruction;
    time_t               _modtime;
    QByteArray           _etag;
    quint64              _size;
    quint64              _inode;
    bool                 _should_update_etag;
    QByteArray           _fileId;
<<<<<<< HEAD
=======
    QByteArray           _remotePerm;
>>>>>>> 2f361278
    QString              _directDownloadUrl;
    QString              _directDownloadCookies;
    bool                 _blacklistedInDb;

    // Variables usefull to report to the user
    Status               _status;
    QString              _errorString; // Contains a string only in case of error
    int                  _httpErrorCode;
    QString              _responseTimeStamp;
    quint64              _requestDuration;

    struct {
        quint64     _size;
        time_t      _modtime;
        QByteArray  _etag;
        QByteArray  _fileId;
        enum csync_instructions_e _instruction;
        quint64     _other_size;
        time_t      _other_modtime;
        QByteArray  _other_etag;
        QByteArray  _other_fileId;
        QByteArray  _other_remotePerm;
        enum csync_instructions_e _other_instruction;
    } log;
};



typedef QVector<SyncFileItem> SyncFileItemVector;

}

Q_DECLARE_METATYPE(Mirall::SyncFileItem)

#endif // SYNCFILEITEM_H<|MERGE_RESOLUTION|>--- conflicted
+++ resolved
@@ -86,10 +86,7 @@
     quint64              _inode;
     bool                 _should_update_etag;
     QByteArray           _fileId;
-<<<<<<< HEAD
-=======
     QByteArray           _remotePerm;
->>>>>>> 2f361278
     QString              _directDownloadUrl;
     QString              _directDownloadCookies;
     bool                 _blacklistedInDb;
