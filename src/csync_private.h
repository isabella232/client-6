/*
 * libcsync -- a library to sync a directory with another
 *
 * Copyright (c) 2006 by Andreas Schneider <mail@cynapses.org>
 *
 * This program is free software; you can redistribute it and/or
 * modify it under the terms of the GNU General Public License
 * as published by the Free Software Foundation; either version 2
 * of the License, or (at your option) any later version.
 *
 * This program is distributed in the hope that it will be useful,
 * but WITHOUT ANY WARRANTY; without even the implied warranty of
 * MERCHANTABILITY or FITNESS FOR A PARTICULAR PURPOSE.  See the
 * GNU General Public License for more details.
 *
 * You should have received a copy of the GNU General Public License
 * along with this program; if not, write to the Free Software Foundation,
 * Inc., 51 Franklin Street, Fifth Floor, Boston, MA  02110-1301, USA.
 */

/**
 * @file csync_private.h
 *
 * @brief Private interface of csync
 *
 * @defgroup csyncInternalAPI csync internal API
 *
 * @{
 */

#ifndef _CSYNC_PRIVATE_H
#define _CSYNC_PRIVATE_H

#include <stdint.h>
#include <stdbool.h>
#include <sqlite3.h>

#include "config.h"
#include "c_lib.h"
#include "c_private.h"
#include "csync.h"

#include "vio/csync_vio_method.h"
#include "csync_macros.h"

/**
 * How deep to scan directories.
 */
#define MAX_DEPTH 50

/**
 * Maximum time difference between two replicas in seconds
 */
#define MAX_TIME_DIFFERENCE 10

/**
 * Maximum size of a buffer for transfer
 */
#ifndef MAX_XFER_BUF_SIZE
#define MAX_XFER_BUF_SIZE (16 * 1024)
#endif

#define CSYNC_STATUS_INIT 1 << 0
#define CSYNC_STATUS_UPDATE 1 << 1
#define CSYNC_STATUS_RECONCILE 1 << 2
#define CSYNC_STATUS_PROPAGATE 1 << 3

#define CSYNC_STATUS_DONE (CSYNC_STATUS_INIT | \
                           CSYNC_STATUS_UPDATE | \
                           CSYNC_STATUS_RECONCILE | \
                           CSYNC_STATUS_PROPAGATE)

enum csync_replica_e {
  LOCAL_REPLICA,
  REMOTE_REPLCIA
};

/**
 * @brief csync public structure
 */
struct csync_s {
  csync_auth_callback auth_callback;
  void *userdata;
  c_strlist_t *excludes;

  struct {
    char *file;
    sqlite3 *db;
    int exists;
    int disabled;
  } statedb;

  struct {
    char *uri;
    c_rbtree_t *tree;
    c_list_t *list;
    c_list_t *id_list;
    enum csync_replica_e type;
  } local;

  struct {
    char *uri;
    c_rbtree_t *tree;
    c_list_t *list;
    c_list_t *id_list;
    enum csync_replica_e type;
    int  read_from_db;
  } remote;

  struct {
    void *handle;
    csync_vio_method_t *method;
    csync_vio_method_finish_fn finish_fn;
    csync_vio_capabilities_t capabilities;
  } module;

  struct {
    int max_depth;
    int max_time_difference;
    int sync_symbolic_links;
    int unix_extensions;
    char *config_dir;
    bool with_conflict_copys;
    bool local_only_mode;
    bool remote_push_atomar;
  } options;

  struct {
    uid_t uid;
    uid_t euid;
  } pwd;

  /* replica we are currently walking */
  enum csync_replica_e current;

  /* replica we want to work on */
  enum csync_replica_e replica;

  /* error code of the last operation */
  enum csync_error_codes_e error_code;
  
  int status;
};

enum csync_ftw_type_e {
  CSYNC_FTW_TYPE_FILE,
  CSYNC_FTW_TYPE_SLINK,
  CSYNC_FTW_TYPE_DIR
};

#ifdef _MSC_VER
#pragma pack(1)
#endif
struct csync_file_stat_s {
  uint64_t phash;   /* u64 */
  time_t modtime;   /* u64 */
  off_t size;       /* u64 */
  size_t pathlen;   /* u64 */
  uint64_t inode;   /* u64 */
  uid_t uid;        /* u32 */
  gid_t gid;        /* u32 */
  mode_t mode;      /* u32 */
  int nlink;        /* u32 */
  int type;         /* u32 */

<<<<<<< HEAD
  char *destpath;   /* for renames */
  const char *md5;
=======
  const char *md5;
  char *destpath;   /* for renames */

>>>>>>> faf1970e
  enum csync_instructions_e instruction; /* u32 */
  char path[1]; /* u8 */
}
#if !defined(__SUNPRO_C) && !defined(_MSC_VER)
__attribute__ ((packed))
#endif
#ifdef _MSC_VER
#pragma pack()
#endif
;

typedef struct csync_file_stat_s csync_file_stat_t;

/*
 * context for the treewalk function
 */
struct _csync_treewalk_context_s
{
    csync_treewalk_visit_func *user_visitor;
    int instruction_filter;
    void *userdata;
};
typedef struct _csync_treewalk_context_s _csync_treewalk_context;

/**
 * }@
 */
#endif /* _CSYNC_PRIVATE_H */
/* vim: set ft=c.doxygen ts=8 sw=2 et cindent: */<|MERGE_RESOLUTION|>--- conflicted
+++ resolved
@@ -163,14 +163,9 @@
   int nlink;        /* u32 */
   int type;         /* u32 */
 
-<<<<<<< HEAD
   char *destpath;   /* for renames */
   const char *md5;
-=======
-  const char *md5;
-  char *destpath;   /* for renames */
 
->>>>>>> faf1970e
   enum csync_instructions_e instruction; /* u32 */
   char path[1]; /* u8 */
 }
